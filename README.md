# SimSIMD 📏

SIMD-accelerated similarity measures, metrics, and distance functions for x86 and Arm.
<<<<<<< HEAD
They are tuned for Machine Learning applications and mid-size vectors with 100-1024 dimensions.
One can expect the following performance for Cosine (Angular) distance, the most common metric in AI.
=======
Tuned for Machine Learning applications, mid-size vectors with 100-1024 dimensions.
For Cosine (Angular) distance, the most common metric in AI, one can expect the following performance.
>>>>>>> db19ab41

| Method | Vectors | Any Length | Speed on 256b | Speed on 1024b |
| :----- | :------ | :--------- | ------------: | -------------: |
| Serial | `f32`   | ✅          |        5 GB/s |         5 GB/s |
| SVE    | `f32`   | ✅          |       34 GB/s |        40 GB/s |
| SVE    | `f16`   | ✅          |       28 GB/s |        35 GB/s |
| NEON   | `f16`   | ❌          |       16 GB/s |        18 GB/s |

> The benchmarks were done on Arm-based "Graviton 3" CPUs powering AWS `c7g.metal` instances.
> We only use Arm NEON implementation with vector lengths multiples of 128 bits, avoiding additional head or tail `for` loops for misaligned data.
> By default, we use GCC12, `-O3`, `-march=native` for benchmarks.
> Serial versions imply auto-vectorization pragmas.

Need something like this in your CMake-based project?

```cmake
FetchContent_Declare(
    simsimd
    GIT_REPOSITORY https://github.com/ashvardanian/simsimd.git
    GIT_SHALLOW TRUE
)
FetchContent_MakeAvailable(simsimd)
include_directories(${simsimd_SOURCE_DIR}/include)
```

Want to use it in Python with [USearch](https://github.com/unum-cloud/usearch)?

```py
from usearch import Index, CompiledMetric, MetricKind, MetricSignature
from simsimd import to_int, cos_f32x4_neon

metric = CompiledMetric(
    pointer=to_int(cos_f32x4_neon),
    kind=MetricKind.Cos,
    signature=MetricSignature.ArrayArraySize,
)

index = Index(256, metric=metric)
```

## Available Metrics

<<<<<<< HEAD
In the C99 interface, all functions are prepended with the `simsimd_` namespace prefix.
=======
In the C99 interface, all functions are prepended with `simsimd_` namespace prefix.
>>>>>>> db19ab41
The signature defines the number of arguments:

- two pointers, and length,
- two pointers.

<<<<<<< HEAD
The latter is intended for cases where the number of dimensions is hard-coded.
Constraints define the limitations on the number of dimensions an argument vector can have.
=======
The latter is intended for cases, where the number of dimensions is hard-coded.
Constraints define the limitations on the number of dimensions that an argument vector can have.
>>>>>>> db19ab41

| Name                    | Signature | ISA Extension |  Constraints   |
| :---------------------- | :-------: | :-----------: | :------------: |
| `dot_f32_sve`           |    ✳️✳️📏    |    Arm SVE    |                |
| `dot_f32x4_neon`        |    ✳️✳️📏    |   Arm NEON    |  `d % 4 == 0`  |
| `cos_f32_sve`           |    ✳️✳️📏    |    Arm SVE    |                |
| `cos_f16_sve`           |    ✳️✳️📏    |    Arm SVE    |                |
| `cos_f16x4_neon`        |    ✳️✳️📏    |   Arm NEON    |  `d % 4 == 0`  |
| `cos_i8x16_neon`        |    ✳️✳️📏    |   Arm NEON    | `d % 16 == 0`  |
| `cos_f32x4_neon`        |    ✳️✳️📏    |   Arm NEON    |  `d % 4 == 0`  |
| `cos_f16x16_avx512`     |    ✳️✳️📏    |  x86 AVX-512  | `d % 16 == 0`  |
| `cos_f32x4_avx2`        |    ✳️✳️📏    |   x86 AVX2    |  `d % 4 == 0`  |
| `l2sq_f32_sve`          |    ✳️✳️📏    |    Arm SVE    |                |
| `l2sq_f16_sve`          |    ✳️✳️📏    |    Arm SVE    |                |
| `hamming_b1x8_sve`      |    ✳️✳️📏    |    Arm SVE    |  `d % 8 == 0`  |
| `hamming_b1x128_sve`    |    ✳️✳️📏    |    Arm SVE    | `d % 128 == 0` |
| `hamming_b1x128_avx512` |    ✳️✳️📏    |  x86 AVX-512  | `d % 128 == 0` |
| `tanimoto_b1x8_naive`   |    ✳️✳️📏    |               |  `d % 8 == 0`  |
| `tanimoto_maccs_naive`  |    ✳️✳️     |               |   `d == 166`   |
| `tanimoto_maccs_neon`   |    ✳️✳️     |   Arm NEON    |   `d == 166`   |
| `tanimoto_maccs_sve`    |    ✳️✳️     |    Arm SVE    |   `d == 166`   |
| `tanimoto_maccs_avx512` |    ✳️✳️     |  x86 AVX-512  |   `d == 166`   |

## Benchmarks

<<<<<<< HEAD
The benchmarks are repeated for every function with a different number of cores involved.
Light-weight distance functions would be memory bound, implying that multi-core performance may be lower if the bus bandwidth cannot saturate all the cores.
Similarly, heavy-weight distance functions running on all cores may result in CPU frequency downclocking.
This is well illustrated by the single-core performance of the Intel `i9-13950HX`, equipped with DDR5 memory.

| Method                 | Threads | Vector Size |     Speed |
| :--------------------- | ------: | ----------: | --------: |
| `dot_f32x4_avx2`       |       1 |      1024 b | 96.2 GB/s |
| `dot_f32x4_avx2`       |      32 |      1024 b | 23.6 GB/s |
| `cos_f32_naive`        |       1 |      1024 b | 15.3 GB/s |
| `cos_f32_naive`        |      32 |      1024 b |  4.5 GB/s |
| `cos_f32x4_avx2`       |       1 |      1024 b | 56.3 GB/s |
| `cos_f32x4_avx2`       |      32 |      1024 b | 13.9 GB/s |
| `tanimoto_maccs_naive` |       1 |        21 b |  2.8 GB/s |
| `tanimoto_maccs_naive` |      32 |        21 b |  1.2 GB/s |

Switching to the Intel Sapphire Rapids server platform, we can also evaluate some of the AVX-512 extensions, including `VPOPCNTDQ` and `F16`.

| Method                  | Threads | Vector Size |      Speed |
| :---------------------- | ------: | ----------: | ---------: |
| `dot_f32x4_avx2`        |       1 |      1024 b |  57.8 GB/s |
| `dot_f32x4_avx2`        |     224 |      1024 b |  16.1 GB/s |
| `cos_f32_naive`         |       1 |      1024 b |  10.7 GB/s |
| `cos_f32_naive`         |     224 |      1024 b |   3.0 GB/s |
| `cos_f32x4_avx2`        |       1 |      1024 b |  39.5 GB/s |
| `cos_f32x4_avx2`        |     224 |      1024 b |  15.1 GB/s |
| `cos_f16x16_avx512`     |       1 |      1024 b |  50.6 GB/s |
| `cos_f16x16_avx512`     |     224 |      1024 b |  15.9 GB/s |
| `hamming_b1x128_avx512` |       1 |      1024 b | 790.3 GB/s |
| `hamming_b1x128_avx512` |     224 |      1024 b | 259.3 GB/s |
| `tanimoto_maccs_naive`  |       1 |        21 b |   3.0 GB/s |
| `tanimoto_maccs_naive`  |     224 |        21 b |   1.3 GB/s |
| `tanimoto_maccs_avx512` |       1 |        21 b |  13.1 GB/s |
| `tanimoto_maccs_avx512` |     224 |        21 b |   3.7 GB/s |

=======
>>>>>>> db19ab41
To replicate this on your hardware, please run the following on Linux:

```sh
git clone https://github.com/ashvardanian/SimSIMD.git && cd SimSIMD
cmake -DCMAKE_BUILD_TYPE=Release -DSIMSIMD_BUILD_BENCHMARKS=1 \
    -DCMAKE_CXX_COMPILER="g++-12" -DCMAKE_C_COMPILER="gcc-12" \
    -B ./build && make -C ./build && ./build/simsimd_bench
```

MacOS:

```sh
brew install llvm
git clone https://github.com/ashvardanian/SimSIMD.git && cd SimSIMD
cmake -B ./build \
    -DCMAKE_C_COMPILER="/opt/homebrew/opt/llvm/bin/clang" \
    -DCMAKE_CXX_COMPILER="/opt/homebrew/opt/llvm/bin/clang++" \
    -DSIMSIMD_BUILD_BENCHMARKS=1 \
    && \
    make -C ./build -j && ./build/simsimd_bench
```

Install and test locally:

```sh
pip install -e . && pytest python/test.py -s -x
```<|MERGE_RESOLUTION|>--- conflicted
+++ resolved
@@ -1,13 +1,8 @@
 # SimSIMD 📏
 
 SIMD-accelerated similarity measures, metrics, and distance functions for x86 and Arm.
-<<<<<<< HEAD
 They are tuned for Machine Learning applications and mid-size vectors with 100-1024 dimensions.
 One can expect the following performance for Cosine (Angular) distance, the most common metric in AI.
-=======
-Tuned for Machine Learning applications, mid-size vectors with 100-1024 dimensions.
-For Cosine (Angular) distance, the most common metric in AI, one can expect the following performance.
->>>>>>> db19ab41
 
 | Method | Vectors | Any Length | Speed on 256b | Speed on 1024b |
 | :----- | :------ | :--------- | ------------: | -------------: |
@@ -50,23 +45,14 @@
 
 ## Available Metrics
 
-<<<<<<< HEAD
 In the C99 interface, all functions are prepended with the `simsimd_` namespace prefix.
-=======
-In the C99 interface, all functions are prepended with `simsimd_` namespace prefix.
->>>>>>> db19ab41
 The signature defines the number of arguments:
 
 - two pointers, and length,
 - two pointers.
 
-<<<<<<< HEAD
 The latter is intended for cases where the number of dimensions is hard-coded.
 Constraints define the limitations on the number of dimensions an argument vector can have.
-=======
-The latter is intended for cases, where the number of dimensions is hard-coded.
-Constraints define the limitations on the number of dimensions that an argument vector can have.
->>>>>>> db19ab41
 
 | Name                    | Signature | ISA Extension |  Constraints   |
 | :---------------------- | :-------: | :-----------: | :------------: |
@@ -92,7 +78,6 @@
 
 ## Benchmarks
 
-<<<<<<< HEAD
 The benchmarks are repeated for every function with a different number of cores involved.
 Light-weight distance functions would be memory bound, implying that multi-core performance may be lower if the bus bandwidth cannot saturate all the cores.
 Similarly, heavy-weight distance functions running on all cores may result in CPU frequency downclocking.
@@ -128,8 +113,6 @@
 | `tanimoto_maccs_avx512` |       1 |        21 b |  13.1 GB/s |
 | `tanimoto_maccs_avx512` |     224 |        21 b |   3.7 GB/s |
 
-=======
->>>>>>> db19ab41
 To replicate this on your hardware, please run the following on Linux:
 
 ```sh
